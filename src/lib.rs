--- conflicted
+++ resolved
@@ -385,19 +385,7 @@
                         self.push_indent(buf);
                         buf.push_str("WHERE\n");
 
-<<<<<<< HEAD
-                        cursor.goto_next_sibling();
-=======
                         self.goto_not_comment_next_sibiling(buf, &mut cursor, src);
-
-                        self.nest();
-
-                        self.push_indent(buf);
-                        let line = self.format_expr(cursor.node(), src);
-                        buf.push_str(line.to_string().as_ref());
-
-                        buf.push_str("\n");
->>>>>>> 6a958f94
 
                         // WHERE句に現れる式をbool式とする
                         let bool_expr_node = cursor.node();
