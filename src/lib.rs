--- conflicted
+++ resolved
@@ -20,13 +20,8 @@
     let mut formatter = Formatter::new();
 
     // formatを行い、バッファに結果を格納
-<<<<<<< HEAD
-    let res = formatter.format_sql(root_node, src.as_ref());
-    // eprintln!("{:#?}", res);
-=======
     let mut res = formatter.format_sql(root_node, src.as_ref());
     eprintln!("{:#?}", res);
->>>>>>> 2c640215
 
     match res.render() {
         Ok(res) => res,
@@ -390,26 +385,11 @@
     }
 }
 
-<<<<<<< HEAD
 #[derive(Debug, Clone)]
 pub enum Expr {
     Aligned(Box<AlignedExpr>),
     Primary(Box<PrimaryExpr>),
     Boolean(Box<SeparatedLines>),
-=======
-// enum Expr {
-//     Aligned(Box<AlignedExpr>),
-//     Primary(Box<PrimaryExpr>),
-//     Boolean(Box<SeparatedLines>),
-// }
-
-pub trait Expr {
-    fn loc(&self) -> Range;
-    fn len(&self) -> usize;
-
-    fn to_primary(&self) -> Option<PrimaryExpr>;
-    fn render(&self) -> Result<String, Error>;
->>>>>>> 2c640215
 }
 
 impl Expr {
@@ -432,27 +412,6 @@
     tail_comment: Option<String>,
 }
 
-<<<<<<< HEAD
-=======
-impl Expr for AlignedExpr {
-    fn loc(&self) -> Range {
-        self.loc
-    }
-
-    fn len(&self) -> usize {
-        todo!()
-    }
-
-    fn to_primary(&self) -> Option<PrimaryExpr> {
-        None
-    }
-
-    fn render(&self) -> Result<String, Error> {
-        todo!();
-    }
-}
-
->>>>>>> 2c640215
 impl AlignedExpr {
     pub fn new(lhs: Expr, loc: Range) -> AlignedExpr {
         AlignedExpr {
@@ -527,40 +486,6 @@
     // head_comment: Option<String>,
 }
 
-<<<<<<< HEAD
-=======
-impl Expr for PrimaryExpr {
-    fn loc(&self) -> Range {
-        self.loc
-    }
-
-    fn len(&self) -> usize {
-        self.len
-    }
-
-    fn to_primary(&self) -> Option<PrimaryExpr> {
-        Some(self.clone())
-    }
-
-    fn render(&self) -> Result<String, Error> {
-        // elem1 \t elem2 \t ... \t elemn
-
-        let mut result = String::new();
-        let mut is_first_elem = true;
-        for elem in (&self.elements).into_iter() {
-            if is_first_elem {
-                is_first_elem = false;
-            } else {
-                result.push_str("\t");
-            }
-            result.push_str(&elem.to_ascii_uppercase());
-        }
-
-        Ok(result)
-    }
-}
-
->>>>>>> 2c640215
 impl PrimaryExpr {
     pub fn new(element: String, loc: Range) -> PrimaryExpr {
         let len = TAB_SIZE * (element.len() / TAB_SIZE + 1);
@@ -571,13 +496,8 @@
         }
     }
 
-<<<<<<< HEAD
     fn loc(&self) -> Range {
         self.loc
-=======
-    pub fn elements(&self) -> &Vec<String> {
-        &self.elements
->>>>>>> 2c640215
     }
 
     pub fn len(&self) -> usize {
