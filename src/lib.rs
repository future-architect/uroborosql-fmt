use tree_sitter::{Node, Range, TreeCursor};

const TAB_SIZE: usize = 4;

/// 引数のSQLをフォーマットして返す
pub fn format_sql(src: &str) -> String {
    // tree-sitter-sqlの言語を取得
    let language = tree_sitter_sql::language();
    // パーサオブジェクトを生成
    let mut parser = tree_sitter::Parser::new();
    // tree-sitter-sqlの言語をパーサにセットする
    parser.set_language(language).unwrap();

    // srcをパースし、結果のTreeを取得
    let tree = parser.parse(&src, None).unwrap();
    // Treeのルートノードを取得
    let root_node = tree.root_node();

    // フォーマッタオブジェクトを生成
    let mut formatter = Formatter::new();

    // formatを行い、バッファに結果を格納
    let res = formatter.format_sql(root_node, src.as_ref());
    eprintln!("{:#?}", res);

    match res.render() {
        Ok(res) => res,
        Err(e) => panic!("{:?}", e),
    }
}

#[derive(Debug)]
pub enum Error {
    ParseError,
}

// 句の本体にあたる部分である、あるseparatorで区切られた式の集まり
#[derive(Debug, Clone)]
pub struct SeparatedLines {
    depth: usize,               // インデントの深さ
    separator: String,          // セパレータ(e.g., ',', AND)
    contents: Vec<AlignedExpr>, // 各行の情報
    loc: Option<Range>,
    max_len_to_op: Option<usize>, // 演算子までの最長の長さ(1行に一つと仮定)
    is_omit_op: bool,             // render時にopを省略
}

// BooleanExpr: Expr

impl SeparatedLines {
    pub fn new(depth: usize, sep: &str, is_omit_op: bool) -> SeparatedLines {
        SeparatedLines {
            depth,
            separator: sep.to_string(),
            contents: vec![] as Vec<AlignedExpr>,
            loc: None,
            max_len_to_op: None,
            is_omit_op,
        }
    }

    pub fn loc(&self) -> Option<Range> {
        self.loc
    }

    pub fn max_len_to_op(&self) -> Option<usize> {
        self.max_len_to_op
    }

    // 式を追加する
    pub fn add_expr(&mut self, aligned: AlignedExpr) {
        // len_to_opの更新
        // 右辺があるかどうかをチェックする
        if aligned.has_rhs() {
            self.max_len_to_op = match self.max_len_to_op {
                Some(maxlen) => Some(std::cmp::max(aligned.len_to_op().unwrap(), maxlen)),
                None => Some(aligned.len_to_op().unwrap()),
            };
        }

        // locationの更新
        match self.loc {
            Some(mut range) => {
                range.end_point = aligned.loc().end_point;
                self.loc = Some(range);
            }
            None => self.loc = Some(aligned.loc()),
        };

        self.contents.push(aligned);
    }

    pub fn add_comment_to_child(&mut self, comment: Comment) {
        let last_idx = self.contents.len() - 1;
        self.contents[last_idx].set_tail_comment(comment);
    }

    /// AS句で揃えたものを返す
    pub fn render(&self) -> Result<String, Error> {
        let mut result = String::new();

        // コメントまでの最長の長さを計算する
        let mut max_len_to_comment = None;
        for aligned in (&self.contents).into_iter() {
            match (
                &max_len_to_comment,
                aligned.len_to_comment(self.max_len_to_op),
            ) {
                (Some(max_len), Some(len)) => {
                    max_len_to_comment = Some(std::cmp::max(*max_len, len));
                }
                (None, Some(len)) => {
                    max_len_to_comment = Some(len);
                }
                _ => (),
            }
        }

        let mut is_first_line = true;

        for aligned in (&self.contents).into_iter() {
            (0..self.depth)
                .into_iter()
                .for_each(|_| result.push_str("\t"));

            if is_first_line {
                is_first_line = false;
                result.push_str("\t")
            } else {
                result.push_str(&self.separator);
                result.push_str("\t");
            }

            // alignedに演算子までの最長の長さを与えてフォーマット済みの文字列をもらう
<<<<<<< HEAD
            match aligned.render(self.max_len_to_op, max_len_to_comment) {
=======
            match aligned.render(self.max_len_to_op, self.is_omit_op) {
>>>>>>> 76c6fb0c
                Ok(formatted) => {
                    result.push_str(&formatted);
                    result.push_str("\n")
                }
                Err(e) => return Err(e),
            };
        }

        Ok(result)
    }
}

// *_statementに対応した構造体
#[derive(Debug, Clone)]
pub struct Statement {
    clauses: Vec<Clause>,
    loc: Option<Range>,
    depth: usize,
}

impl Statement {
    pub fn new(depth: usize) -> Statement {
        Statement {
            clauses: vec![] as Vec<Clause>,
            loc: None,
            depth,
        }
    }

    pub fn loc(&self) -> Option<Range> {
        self.loc
    }

    // 文に句を追加する
    pub fn add_clause(&mut self, clause: Clause) {
        match self.loc {
            Some(mut loc) => {
                loc.end_point = clause.loc().end_point;
                self.loc = Some(loc)
            }
            None => {
                self.loc = Some(clause.loc());
            }
        }
        self.clauses.push(clause);
    }

    pub fn add_comment_to_child(&mut self, comment: Comment) {
        let last_idx = self.clauses.len() - 1;
        self.clauses[last_idx].add_comment_to_child(comment);
    }

    pub fn render(&self) -> Result<String, Error> {
        // clause1
        // ...
        // clausen

        let mut result = String::new();
        for i in 0..self.clauses.len() {
            // 後でイテレータで書き直す
            let clause = self.clauses.get(i).unwrap();
            match clause.render() {
                Ok(formatted_clause) => result.push_str(&formatted_clause),
                Err(_) => return Err(Error::ParseError),
            }
        }

        Ok(result)
    }
}

#[derive(Debug, Clone)]
pub struct Comment {
    comment: String,
    loc: Range,
}

impl Comment {
    pub fn new(comment: String, loc: Range) -> Comment {
        Comment { comment, loc }
    }
}

#[derive(Debug, Clone)]
pub enum Body {
    SepLines(SeparatedLines),
    BooleanExpr(BooleanExpr),
}

impl Body {
    pub fn loc(&self) -> Option<Range> {
        match self {
            Body::SepLines(sep_lines) => sep_lines.loc(),
            Body::BooleanExpr(bool_expr) => bool_expr.loc(),
        }
    }

    pub fn render(&self) -> Result<String, Error> {
        match self {
            Body::SepLines(sep_lines) => sep_lines.render(),
            Body::BooleanExpr(bool_expr) => bool_expr.render(),
        }
    }

    pub fn add_comment_to_child(&mut self, comment: Comment) {
        match self {
            Body::SepLines(sep_lines) => sep_lines.add_comment_to_child(comment),
            Body::BooleanExpr(bool_expr) => bool_expr.add_comment_to_child(comment),
        }
    }
}

// 句に対応した構造体
#[derive(Debug, Clone)]
pub struct Clause {
    keyword: String, // e.g., SELECT, FROM
    body: Option<Body>,
    loc: Range,
    depth: usize,
}

impl Clause {
    pub fn new(keyword: String, loc: Range, depth: usize) -> Clause {
        Clause {
            keyword,
            body: None,
            loc,
            depth,
        }
    }

    pub fn loc(&self) -> Range {
        self.loc
    }

    // bodyをセットする
    pub fn set_body(&mut self, body: Body) {
        self.loc.end_point = body.loc().unwrap().end_point;
        self.body = Some(body);
    }

    pub fn add_comment_to_child(&mut self, comment: Comment) {
        match &mut self.body {
            Some(body) => body.add_comment_to_child(comment),
            _ => (),
        }
    }

    pub fn render(&self) -> Result<String, Error> {
        // kw
        // body...
        let mut result = String::new();

        (0..self.depth)
            .into_iter()
            .for_each(|_| result.push_str("\t"));

        result.push_str(&self.keyword);

        match &self.body {
            Some(sl) => match sl.render() {
                Ok(formatted_body) => {
                    result.push_str("\n");
                    result.push_str(&formatted_body);
                }
                Err(e) => return Err(e),
            },
            None => (),
        };

        Ok(result)
    }
}

// 式に対応した列挙体
#[derive(Debug, Clone)]
pub enum Expr {
    Aligned(Box<AlignedExpr>), // AS句、二項比較演算
    Primary(Box<PrimaryExpr>), // 識別子、文字列、数値など
    Boolean(Box<BooleanExpr>), // boolean式
    SelectSub(Box<SelectSubExpr>),
}

impl Expr {
    fn loc(&self) -> Range {
        match self {
            Expr::Aligned(aligned) => aligned.loc(),
            Expr::Primary(primary) => primary.loc(),
            Expr::Boolean(sep_lines) => sep_lines.loc().unwrap(),
            Expr::SelectSub(select_sub) => select_sub.loc(),
        }
    }

    fn render(&self) -> Result<String, Error> {
        match self {
            Expr::Aligned(aligned) => {
                todo!();
                // aligned.render();
            }
            Expr::Primary(primary) => primary.render(),
            Expr::Boolean(boolean) => boolean.render(),
            Expr::SelectSub(select_sub) => select_sub.render(),
        }
    }

    // 最後の行の長さをタブ文字換算した結果を返す
    fn len(&self) -> usize {
        match self {
            Expr::Primary(primary) => primary.len(),
            Expr::SelectSub(_) => TAB_SIZE, // 必ずかっこなので、TAB_SIZE
            _ => todo!(),
        }
    }

    pub fn add_comment_to_child(&mut self, comment: Comment) {
        match self {
            Expr::Aligned(aligned) => aligned.set_tail_comment(comment),
            Expr::Primary(primary) => (),
            Expr::Boolean(boolean) => boolean.add_comment_to_child(comment),
            Expr::SelectSub(select_sub) => select_sub.add_comment_to_child(comment),
        }
    }
}

// 次を入れるとエラーになる
#[derive(Debug, Clone)]
pub struct AlignedExpr {
    lhs: Expr,
    rhs: Option<Expr>,
    op: Option<String>,
    loc: Range,
    tail_comment: Option<String>, // 行末コメント
}

impl AlignedExpr {
    pub fn new(lhs: Expr, loc: Range) -> AlignedExpr {
        AlignedExpr {
            lhs,
            rhs: None,
            op: None,
            loc,
            tail_comment: None,
        }
    }

    fn loc(&self) -> Range {
        self.loc
    }

    pub fn set_tail_comment(&mut self, comment: Comment) {
        if let Comment { comment, loc } = comment {
            self.tail_comment = Some(comment.clone());
            self.loc.end_point = loc.end_point;
        }
    }

    // 演算子と右辺の式を追加する
    pub fn add_rhs(&mut self, op: String, rhs: Expr) {
        self.loc.end_point = rhs.loc().end_point;
        self.op = Some(op);
        self.rhs = Some(rhs);
    }

    // 右辺があるかどうかをboolで返す
    pub fn has_rhs(&self) -> bool {
        match self.rhs {
            Some(_) => true,
            None => false,
        }
    }

    // 演算子までの長さを返す
    pub fn len_to_op(&self) -> Option<usize> {
        // 左辺の長さを返せばよい
        Some(self.lhs.len())
    }

    // 演算子から末尾コメントまでの長さを返す
    pub fn len_to_comment(&self, max_len_to_op: Option<usize>) -> Option<usize> {
        match &self.tail_comment {
            Some(_) => match (max_len_to_op, &self.rhs) {
                // コメント以外にそろえる対象があり、この式が右辺を持つ場合は右辺の長さ
                (Some(_), Some(rhs)) => Some(rhs.len()),
                // コメント以外にそろえる対象があり、この式は右辺を持たない場合は0
                (Some(_), None) => Some(0),
                // そろえる対象がコメントだけであるとき、左辺の長さ
                _ => Some(self.lhs.len()),
            },
            None => None,
        }
    }

    // 演算子までの長さを与え、演算子の前にtab文字を挿入した文字列を返す
<<<<<<< HEAD
    pub fn render(
        &self,
        max_len_to_op: Option<usize>,
        max_len_to_comment: Option<usize>,
    ) -> Result<String, Error> {
=======
    pub fn render(&self, max_len_to_op: Option<usize>, is_omit_op: bool) -> Result<String, Error> {
>>>>>>> 76c6fb0c
        let mut result = String::new();

        //左辺をrender
        match self.lhs.render() {
            Ok(formatted) => result.push_str(&formatted),
            Err(e) => return Err(e),
        };

        // 演算子と右辺をrender
        match (&self.op, max_len_to_op) {
            (Some(op), Some(max_len)) => {
                let tab_num = (max_len - self.lhs.len()) / TAB_SIZE;

                (0..tab_num).into_iter().for_each(|_| result.push_str("\t"));

                if is_omit_op {
                    result.push_str("\t");
                } else {
                    result.push_str("\t");
                    result.push_str(&op);
                    result.push_str("\t");
                }

                //右辺をrender
                match &self.rhs {
                    Some(rhs) => {
                        let formatted = rhs.render().unwrap();
                        result.push_str(&formatted);
                    }
                    _ => (),
                }
            }
            (_, _) => (),
        }

        // 末尾コメントをrender
        match (&self.tail_comment, max_len_to_op) {
            // 末尾コメントが存在し、ほかのそろえる対象が存在する場合
            (Some(comment), Some(max_len)) => {
                let tab_num = if let Some(rhs) = &self.rhs {
                    // 右辺がある場合は、コメントまでの最長の長さ - 右辺の長さ

                    // tail_commentがある場合、max_len_to_commentは必ずSome(_)
                    max_len_to_comment.unwrap() - rhs.len()
                } else {
                    // 右辺がない場合は
                    // コメントまでの最長 + TAB_SIZE(演算子の分) + 左辺の最大長からの差分
                    max_len_to_comment.unwrap() + TAB_SIZE + max_len - &self.lhs.len()
                } / TAB_SIZE;

                (0..tab_num).into_iter().for_each(|_| result.push_str("\t"));

                result.push_str("\t");
                result.push_str(comment);
            }
            // 末尾コメントが存在し、ほかにはそろえる対象が存在しない場合
            (Some(comment), None) => {
                let tab_num = max_len_to_comment.unwrap() - &self.lhs.len();

                (0..tab_num).into_iter().for_each(|_| result.push_str("\t"));

                result.push_str("\t");
                result.push_str(comment);
            }
            _ => (),
        }

        Ok(result)
    }
}

#[derive(Clone, Debug)]
pub struct PrimaryExpr {
    elements: Vec<String>,
    loc: Range,
    len: usize,
    head_comment: Option<String>,
}

impl PrimaryExpr {
    pub fn new(element: String, loc: Range) -> PrimaryExpr {
        let len = TAB_SIZE * (element.len() / TAB_SIZE + 1);
        PrimaryExpr {
            elements: vec![element],
            loc,
            len,
            head_comment: None,
        }
    }

    fn loc(&self) -> Range {
        self.loc
    }

    pub fn len(&self) -> usize {
        self.len
    }

    pub fn elements(&self) -> &Vec<String> {
        &self.elements
    }

    pub fn set_head_comment(&mut self, comment: Comment) {
        let Comment { comment, loc } = comment;

        self.head_comment = Some(comment);
        self.loc.start_point = loc.start_point;
    }

    /// elementsにelementを追加する
    pub fn add_element(&mut self, element: &str) {
        // TAB_SIZEを1単位として長さを記録する
        //
        // contentを文字列にするとき、必ずその前に一つ'\t'が入る
        // -> 各contentの長さは content + "\t"となる
        //
        // e.g., TAB_SIZE = 4のとき
        // TAB1.NUM: 8文字 = TAB_SIZE * 2 -> tabを足すと長さTAB_SIZE * 2 + TAB_SIZE
        // TAB1.N  : 5文字 = TAB_SIZE * 1 + 1 -> tabを足すと長さTAB_SIZE + TAB_SIZE
        // -- 例外 --
        // N       : 1文字 < TAB_SIZE -> tabを入れると長さTAB_SIZE
        //
        self.len += TAB_SIZE * (element.len() / TAB_SIZE + 1);
        self.elements.push(element.to_ascii_uppercase());
    }

    // PrimaryExprの結合
    pub fn append(&mut self, primary: PrimaryExpr) {
        self.len += primary.len();
        self.elements.append(&mut primary.elements().clone())
    }

    pub fn render(&self) -> Result<String, Error> {
        let upper_elements: Vec<String> = self.elements.iter().map(|x| x.to_uppercase()).collect();

        let elements_str = upper_elements.join("\t");

        match self.head_comment.as_ref() {
            Some(comment) => Ok(format!("{}{}", comment, elements_str)),
            None => Ok(elements_str),
        }
    }
}

#[derive(Debug, Clone)]
pub struct ContentWithSep {
    separator: String,
    content: AlignedExpr,
}

#[derive(Debug, Clone)]
pub struct BooleanExpr {
    depth: usize,                  // インデントの深さ
    default_separator: String,     // デフォルトセパレータ(e.g., ',', AND)
    contents: Vec<ContentWithSep>, // {sep, contents}
    loc: Option<Range>,
    max_len_to_op: Option<usize>, // 演算子までの最長の長さ(1行に一つと仮定)
}

impl BooleanExpr {
    pub fn new(depth: usize, sep: &str) -> BooleanExpr {
        BooleanExpr {
            depth,
            default_separator: sep.to_string(),
            contents: vec![] as Vec<ContentWithSep>,
            loc: None,
            max_len_to_op: None,
        }
    }

    pub fn loc(&self) -> Option<Range> {
        self.loc
    }

    pub fn max_len_to_op(&self) -> Option<usize> {
        self.max_len_to_op
    }

    pub fn set_default_separator(&mut self, sep: String) {
        self.default_separator = sep;
    }

    pub fn add_comment_to_child(&mut self, comment: Comment) {
        let last_idx = self.contents.len() - 1;
        self.contents[last_idx].content.set_tail_comment(comment);
    }

    pub fn add_expr_with_sep(&mut self, expr: AlignedExpr, sep: String) {
        // len_to_opの更新
        if let Some(len) = expr.len_to_op() {
            self.max_len_to_op = match self.max_len_to_op {
                Some(maxlen) => Some(std::cmp::max(len, maxlen)),
                None => Some(len),
            };
        };

        // locationの更新
        match self.loc {
            Some(mut range) => {
                range.end_point = expr.loc().end_point;
                self.loc = Some(range);
            }
            None => self.loc = Some(expr.loc()),
        };

        self.contents.push(ContentWithSep {
            separator: sep,
            content: expr,
        });
    }

    pub fn add_expr(&mut self, expr: AlignedExpr) {
        self.add_expr_with_sep(expr, self.default_separator.clone());
    }

    pub fn merge(&mut self, other: BooleanExpr) {
        // len_to_opの更新
        if let Some(len) = other.max_len_to_op() {
            self.max_len_to_op = match self.max_len_to_op {
                Some(maxlen) => Some(std::cmp::max(len, maxlen)),
                None => Some(len),
            };
        };

        // separatorをマージする
        //
        // ["AND", "AND"]
        // ["OR", "OR", "OR"]
        // default_separator = "DEF"
        //
        // => ["AND", "AND", "DEF", "OR", "OR"]

        let mut is_first_content = true;
        for ContentWithSep { separator, content } in (other.contents).into_iter() {
            if is_first_content {
                self.add_expr_with_sep(content, self.default_separator.clone());
                is_first_content = false;
            } else {
                self.add_expr_with_sep(content, separator);
            }
        }
    }

    /// 比較演算子で揃えたものを返す
    pub fn render(&self) -> Result<String, Error> {
        let mut result = String::new();

        // 再帰的に再構成した木を見る

        // コメントまでの最長の長さを計算する
        let mut max_len_to_comment = None;
        for ContentWithSep { separator, content } in (&self.contents).into_iter() {
            match (
                &max_len_to_comment,
                content.len_to_comment(self.max_len_to_op),
            ) {
                (Some(max_len), Some(len)) => {
                    max_len_to_comment = Some(std::cmp::max(*max_len, len));
                }
                (None, Some(len)) => {
                    max_len_to_comment = Some(len);
                }
                _ => (),
            }
        }

        let mut is_first_line = true;

        for ContentWithSep { separator, content } in (&self.contents).into_iter() {
            (0..self.depth)
                .into_iter()
                .for_each(|_| result.push_str("\t"));

            if is_first_line {
                is_first_line = false;
                result.push_str("\t")
            } else {
                result.push_str(&separator);
                result.push_str("\t");
            }

<<<<<<< HEAD
            match content.render(self.max_len_to_op, max_len_to_comment) {
=======
            match content.render(self.max_len_to_op, false) {
>>>>>>> 76c6fb0c
                Ok(formatted) => {
                    result.push_str(&formatted);
                    result.push_str("\n")
                }
                Err(e) => return Err(e),
            };
        }

        Ok(result)
    }
}

// SELECTサブクエリに対応する構造体
#[derive(Debug, Clone)]
pub struct SelectSubExpr {
    depth: usize,
    stmt: Statement,
    loc: Range,
}

impl SelectSubExpr {
    pub fn new(stmt: Statement, loc: Range, depth: usize) -> SelectSubExpr {
        SelectSubExpr { depth, stmt, loc }
    }

    pub fn loc(&self) -> Range {
        self.loc
    }

    pub fn add_comment_to_child(&mut self, comment: Comment) {
        self.stmt.add_comment_to_child(comment);
    }

    pub fn render(&self) -> Result<String, Error> {
        let mut result = String::new();

        result.push_str("(\n");

        match self.stmt.render() {
            Ok(formatted) => {
                result.push_str(&formatted);

                (0..self.depth)
                    .into_iter()
                    .for_each(|_| result.push_str("\t"));

                result.push_str(")");
                Ok(result)
            }
            Err(e) => Err(e),
        }
    }
}

/// インデントの深さや位置をそろえるための情報を保持する構造体
struct FormatterState {
    pub depth: usize,
}

pub struct Formatter {
    state: FormatterState,
}

impl Formatter {
    pub fn new() -> Formatter {
        Formatter {
            state: FormatterState { depth: 0 },
        }
    }

    /// sqlソースファイルをフォーマットし、bufに入れる
    pub fn format_sql(&mut self, node: Node, src: &str) -> Statement {
        self.format_source(node, src)
    }

    // ネストを1つ深くする
    fn nest(&mut self) {
        self.state.depth += 1;
    }

    // ネストを1つ浅くする
    fn unnest(&mut self) {
        self.state.depth -= 1;
    }

    // goto_next_sibiling()をコメントの処理を行うように拡張したもの
    // fn goto_not_comment_next_sibiling_for_line(
    //     &mut self,
    //     line: &mut Line,
    //     cursor: &mut TreeCursor,
    //     src: &str,
    // ) -> bool {
    //     //兄弟ノードがない場合
    //     if !cursor.goto_next_sibling() {
    //         return false;
    //     }

    //     //コメントノードであればbufに追記していく
    //     while cursor.node().kind() == "comment" {
    //         let comment_node = cursor.node();
    //         line.add_element(comment_node.utf8_text(src.as_bytes()).unwrap());

    //         if !cursor.goto_next_sibling() {
    //             return false;
    //         }
    //     }

    //     return true;
    // }

    fn format_source(&mut self, node: Node, src: &str) -> Statement {
        // source_file -> _statement*

        let mut cursor = node.walk();
        if cursor.goto_first_child() {
            let stmt_node = cursor.node();

            // 現状はselect_statementのみ
            // 文が増えたらマッチ式で分岐させる
            let mut stmt = self.format_select_stmt(stmt_node, src);

            if cursor.goto_next_sibling() && cursor.node().kind() == "comment" {
                let comment_loc = cursor.node().range();

                //同じ行の場合
                if comment_loc.start_point.row == stmt.loc().unwrap().end_point.row {
                    stmt.add_comment_to_child(Comment::new(
                        cursor.node().utf8_text(src.as_bytes()).unwrap().to_string(),
                        comment_loc,
                    ));
                } else {
                    //違う行の場合
                }
            }
            stmt
        } else {
            todo!()
        }
    }

    // SELECT文
    fn format_select_stmt(&mut self, node: Node, src: &str) -> Statement {
        /*
            _select_statement ->
                select_clause
                from_clause?
                where_clause?
        */

        let mut statement = Statement::new(self.state.depth);

        let mut cursor = node.walk(); // cursor -> select_statement
        if cursor.goto_first_child() {
            // cursor -> select_clause
            let select_clause_node = cursor.node();

            statement.add_clause(self.format_select_clause(select_clause_node, src));
        }

        loop {
            // 次の兄弟へ移動
            // select_statementの子供がいなくなったら終了
            if !cursor.goto_next_sibling() {
                break;
            }

            let clause_node = cursor.node();
            // println!("{}", clause_node.kind());

            match clause_node.kind() {
                "from_clause" => {
                    if cursor.goto_first_child() {
                        // cursor -> FROM
                        let from_node = cursor.node();
                        let mut clause =
                            Clause::new("FROM".to_string(), from_node.range(), self.state.depth);

                        let mut separated_lines = SeparatedLines::new(self.state.depth, ",", true);

                        // commaSep
                        if cursor.goto_next_sibling() {
                            // cursor -> _aliasable_expression
                            let expr_node = cursor.node();

                            separated_lines.add_expr(self.format_aliasable_expr(expr_node, src));

                            while cursor.goto_next_sibling() {
                                // cursor -> , または cursor -> _aliasable_expression
                                let child_node = cursor.node();

                                match child_node.kind() {
                                    "," => {
                                        continue;
                                    }
                                    "comment" => {
                                        let comment_loc = child_node.range();

                                        //同じ行の場合
                                        if comment_loc.start_point.row
                                            == separated_lines.loc().unwrap().end_point.row
                                        {
                                            separated_lines.add_comment_to_child(Comment::new(
                                                child_node
                                                    .utf8_text(src.as_bytes())
                                                    .unwrap()
                                                    .to_string(),
                                                comment_loc,
                                            ));
                                        } else {
                                            //違う行の場合
                                        }
                                    }
                                    _ => {
                                        separated_lines
                                            .add_expr(self.format_aliasable_expr(child_node, src));
                                    }
                                };
                            }
                        }

                        cursor.goto_parent();

                        clause.set_body(Body::SepLines(separated_lines));

                        statement.add_clause(clause);
                    }
                }
                // where_clause: $ => seq(kw("WHERE"), $._expression),
                "where_clause" => {
                    if cursor.goto_first_child() {
                        // cursor -> WHERE
                        let where_node = cursor.node();
                        let mut clause =
                            Clause::new("WHERE".to_string(), where_node.range(), self.state.depth);

                        let mut body: Body;
                        // let mut separated_lines = SeparatedLines::new(self.state.depth, "");

                        // self.goto_not_comment_next_sibiling(buf, &mut cursor, src);
                        cursor.goto_next_sibling();
                        // cursor -> _expression

                        let expr_node = cursor.node();
                        let expr = self.format_expr(expr_node, src);
                        let expr_loc = expr.loc();

                        match expr {
                            Expr::Aligned(aligned) => {
                                let mut separated_lines =
                                    SeparatedLines::new(self.state.depth, "", false);
                                separated_lines.add_expr(*aligned);
                                body = Body::SepLines(separated_lines);
                            }
                            Expr::Primary(_) => {
                                todo!();
                                // let mut separated_lines = SeparatedLines::new(self.state.depth, "");
                                // separated_lines.add_expr(AlignedExpr::new(expr, expr_loc));
                                // body = Body::SepLines(separated_lines);
                            }
                            Expr::Boolean(boolean) => body = Body::BooleanExpr(*boolean),
                            Expr::SelectSub(select_sub) => todo!(),
                        }

                        cursor.goto_parent();

                        clause.set_body(body);

                        statement.add_clause(clause);
                    }
                }
                "comment" => {
                    let comment_loc = clause_node.range();

                    //同じ行の場合
                    if comment_loc.start_point.row == statement.loc().unwrap().end_point.row {
                        statement.add_comment_to_child(Comment::new(
                            clause_node.utf8_text(src.as_bytes()).unwrap().to_string(),
                            clause_node.range(),
                        ));
                    } else {
                        //違う行の場合
                    }
                }
                _ => {
                    break;
                }
            }
        }

        statement
    }

    // SELECT句
    fn format_select_clause(&mut self, node: Node, src: &str) -> Clause {
        /*
            select_clause ->
                "SELECT"
                select_clause_body
        */
        let mut cursor = node.walk(); // cursor -> select_clause

        let mut clause = Clause::new("SELECT".to_string(), node.range(), self.state.depth);

        if cursor.goto_first_child() {
            // cursor -> SELECT
            // SELECTを読み飛ばす(コメントを考える際に変更予定)

            // if self.goto_not_comment_next_sibiling(buf, &mut cursor, src) {
            cursor.goto_next_sibling();
            // cursor -> select_caluse_body

            let body = self.format_select_clause_body(cursor.node(), src);
            clause.set_body(Body::SepLines(body));
        }

        clause
    }

    // SELECT句の本体をSeparatedLinesで返す
    fn format_select_clause_body(&mut self, node: Node, src: &str) -> SeparatedLines {
        // select_clause_body -> _aliasable_expression ("," _aliasable_expression)*

        let mut cursor = node.walk(); // cursor -> select_clause_body

        cursor.goto_first_child();
        // cursor -> _aliasable_expression

        let expr_node = cursor.node();

        let mut separated_lines = SeparatedLines::new(self.state.depth, ",", false);

        let aligned = self.format_aliasable_expr(expr_node, src);
        separated_lines.add_expr(aligned);

        // (',' _aliasable_expression)*
        // while self.goto_not_comment_next_sibiling(buf, &mut cursor, src) {
        while cursor.goto_next_sibling() {
            // cursor -> , または cursor -> _aliasable_expression
            let child_node = cursor.node();
            match child_node.kind() {
                "," => {
                    continue;
                }
                "comment" => {
                    separated_lines.add_comment_to_child(Comment::new(
                        child_node.utf8_text(src.as_bytes()).unwrap().to_string(),
                        child_node.range(),
                    ));
                }
                _ => {
                    let aligned = self.format_aliasable_expr(child_node, src);
                    separated_lines.add_expr(aligned);
                }
            }
        }

        separated_lines
    }

    // エイリアス可能な式
    fn format_aliasable_expr(&mut self, node: Node, src: &str) -> AlignedExpr {
        /*
            _aliasable_expression ->
                alias | _expression

            alias ->
                _expression
                "AS"?
                identifier
                << 未対応!! "(" identifier ("," identifier)* ")" >>
        */
        match node.kind() {
            "alias" => {
                let mut cursor = node.walk();
                // cursor -> alias

                cursor.goto_first_child();
                // cursor -> _expression

                // _expression
                let lhs_expr = self.format_expr(cursor.node(), src);
                let lhs_expr_loc = lhs_expr.loc();

                let mut aligned = AlignedExpr::new(lhs_expr, lhs_expr_loc);

                // ("AS"? identifier)?
                if cursor.goto_next_sibling() {
                    // cursor -> "AS"?

                    // ASが存在する場合は読み飛ばす
                    if cursor.node().kind() == "AS" {
                        cursor.goto_next_sibling();
                    }

                    //右辺に移動
                    cursor.goto_next_sibling();
                    // cursor -> identifier

                    // identifier
                    if cursor.node().kind() == "identifier" {
                        let rhs = cursor.node().utf8_text(src.as_bytes()).unwrap();
                        let rhs_expr = PrimaryExpr::new(rhs.to_string(), cursor.node().range());
                        aligned.add_rhs("AS".to_string(), Expr::Primary(Box::new(rhs_expr)));
                    }
                }
                aligned
            }
            _ => {
                // _expression
                let expr_node = node;
                let expr = self.format_expr(expr_node, src);
                let expr_loc = expr.loc();

                let aligned = AlignedExpr::new(expr, expr_loc);

                aligned
            }
        }
    }

    // 引数の文字列が比較演算子かどうかを判定する
    fn is_comp_op(op_str: &str) -> bool {
        match op_str {
            "<" | "<=" | "<>" | "!=" | "=" | ">" | ">=" | "~" | "!~" | "~*" | "!~*" => true,
            _ => false,
        }
    }

    // 式
    fn format_expr(&mut self, node: Node, src: &str) -> Expr {
        let mut cursor = node.walk();

        match cursor.node().kind() {
            "dotted_name" => {
                // dotted_name -> identifier ("." identifier)*

                // cursor -> dotted_name

                let range = node.range();

                cursor.goto_first_child();

                // cursor -> identifier

                let mut dotted_name = String::new();

                let id_node = cursor.node();
                dotted_name.push_str(id_node.utf8_text(src.as_bytes()).unwrap());

                // while self.goto_not_comment_next_sibiling_for_line(&mut line, &mut cursor, src) {
                while cursor.goto_next_sibling() {
                    // cursor -> . または cursor -> identifier
                    match cursor.node().kind() {
                        "." => dotted_name.push_str("."),
                        _ => dotted_name.push_str(cursor.node().utf8_text(src.as_bytes()).unwrap()),
                    };
                }

                let mut primary = PrimaryExpr::new(dotted_name, range);

                Expr::Primary(Box::new(primary))
            }
            "binary_expression" => {
                // cursor -> binary_expression

                cursor.goto_first_child();
                // cursor -> _expression

                // 左辺
                let lhs_node = cursor.node();
                let lhs_expr = self.format_expr(lhs_node, src);

                // self.goto_not_comment_next_sibiling_for_line(&mut line, &mut cursor, src);
                cursor.goto_next_sibling();
                // cursor -> op (e.g., "+", "-", "=", ...)

                // 演算子
                let op_node = cursor.node();
                let op_str = op_node.utf8_text(src.as_ref()).unwrap();

                cursor.goto_next_sibling();
                // cursor -> _expression

                let mut head_comment: Option<Comment> = None;
                if cursor.node().kind() == "comment" {
                    let comment_loc = cursor.node().range();
                    head_comment = Some(Comment {
                        comment: cursor.node().utf8_text(src.as_bytes()).unwrap().to_string(),
                        loc: comment_loc,
                    });

                    cursor.goto_next_sibling();
                }

                // 右辺
                let rhs_node = cursor.node();
                let mut rhs_expr = self.format_expr(rhs_node, src);

                match head_comment {
                    Some(comment) => match &mut rhs_expr {
                        Expr::Aligned(_) => todo!(),
                        Expr::Primary(primary) => primary.set_head_comment(comment),
                        Expr::Boolean(_) => todo!(),
                        Expr::SelectSub(_) => todo!(),
                    },
                    None => (),
                }

                if Self::is_comp_op(op_str) {
                    // 比較演算子 -> AlignedExpr
                    let lhs_loc = lhs_expr.loc();
                    let mut aligned = AlignedExpr::new(lhs_expr, lhs_loc);
                    aligned.add_rhs(op_str.to_string(), rhs_expr);

                    Expr::Aligned(Box::new(aligned))
                } else {
                    // 比較演算子でない -> PrimaryExpr
                    // e.g.,) 1 + 1
                    match lhs_expr {
                        Expr::Primary(mut lhs) => {
                            lhs.add_element(op_str);
                            match rhs_expr {
                                Expr::Primary(rhs) => lhs.append(*rhs),
                                _ => {
                                    // 右辺が複数行の場合
                                    todo!()
                                }
                            }
                            Expr::Primary(lhs)
                        }
                        _ => {
                            // 左辺が複数行の場合
                            todo!()
                        }
                    }
                }
            }
            "boolean_expression" => self.format_bool_expr(node, src),
            // identifier | number | string (そのまま表示)
            "identifier" | "number" | "string" => {
                let mut primary = PrimaryExpr::new(
                    node.utf8_text(src.as_bytes()).unwrap().to_string(),
                    node.range(),
                );

                Expr::Primary(Box::new(primary))
            }
            "select_subexpression" => {
                self.nest();
                let select_subexpr = self.format_select_subexpr(node, src);
                self.unnest();
                Expr::SelectSub(Box::new(select_subexpr))
            }
            _ => {
                eprintln!(
                    "format_expr(): unimplemented expression {}, {:#?}",
                    cursor.node().kind(),
                    cursor.node().range()
                );
                todo!()
            }
        }
    }

    fn format_bool_expr(&mut self, node: Node, src: &str) -> Expr {
        /*
        boolean_expression: $ =>
            choice(
            prec.left(PREC.unary, seq(kw("NOT"), $._expression)),
            prec.left(PREC.and, seq($._expression, kw("AND"), $._expression)),
            prec.left(PREC.or, seq($._expression, kw("OR"), $._expression)),
        ),
         */

        let mut boolean_expr = BooleanExpr::new(self.state.depth, "-");

        let mut cursor = node.walk();

        cursor.goto_first_child();

        if cursor.node().kind() == "NOT" {
            todo!();
        } else {
            let left = self.format_expr(cursor.node(), src);
            match left {
                Expr::Aligned(aligned) => boolean_expr.add_expr(*aligned),
                Expr::Primary(_) => todo!(),
                Expr::Boolean(boolean) => boolean_expr.merge(*boolean),
                Expr::SelectSub(_) => todo!(),
            }

            cursor.goto_next_sibling();

            if cursor.node().kind() == "comment" {
                let comment_loc = cursor.node().range();
                boolean_expr.add_comment_to_child(Comment::new(
                    cursor.node().utf8_text(src.as_bytes()).unwrap().to_string(),
                    comment_loc,
                ));
                cursor.goto_next_sibling();
            }

            let sep = cursor.node().kind();
            boolean_expr.set_default_separator(sep.to_string());

            cursor.goto_next_sibling();
            let right = self.format_expr(cursor.node(), src);

            match right {
                Expr::Aligned(aligned) => boolean_expr.add_expr(*aligned),
                Expr::Primary(_) => todo!(),
                Expr::Boolean(boolean) => boolean_expr.merge(*boolean),
                Expr::SelectSub(_) => todo!(),
            }
        }
        Expr::Boolean(Box::new(boolean_expr))
    }

    fn format_select_subexpr(&mut self, node: Node, src: &str) -> SelectSubExpr {
        // select_subexpression -> "(" select_statement ")"

        let loc = node.range();

        let mut cursor = node.walk(); // cursor -> select_subexpression

        cursor.goto_first_child();
        // cursor -> (
        // 将来的には、かっこの数を数えるかもしれない

        cursor.goto_next_sibling();
        // cursor -> select_statement

        self.nest();
        let select_stmt_node = cursor.node();
        let select_stmt = self.format_select_stmt(select_stmt_node, src);
        self.unnest();

        cursor.goto_next_sibling();
        // cursor -> )

        SelectSubExpr::new(select_stmt, loc, self.state.depth)
    }

    // 未対応の構文をそのまま表示する(dfs)
    fn format_straightforward(&mut self, node: Node, src: &str) -> String {
        let mut result = String::new();

        // 葉である場合resultに追加
        if node.child_count() <= 0 {
            result.push_str(
                node.utf8_text(src.as_bytes())
                    .unwrap()
                    .to_ascii_uppercase()
                    .as_ref(),
            );
            result.push_str("\n");
            return result;
        }

        // 葉でない場合
        let mut cursor = node.walk();
        if cursor.goto_first_child() {
            loop {
                result.push_str(self.format_straightforward(cursor.node(), src).as_ref());
                if cursor.goto_next_sibling() {
                    break;
                }
            }
        }

        result
    }
}

// cstを表示する関数(デバッグ用)
pub fn print_cst(src: &str) {
    // tree-sitter-sqlの言語を取得
    let language = tree_sitter_sql::language();
    // パーサオブジェクトを生成
    let mut parser = tree_sitter::Parser::new();
    // tree-sitter-sqlの言語をパーサにセットする
    parser.set_language(language).unwrap();

    // srcをパースし、結果のTreeを取得
    let tree = parser.parse(&src, None).unwrap();
    // Treeのルートノードを取得
    let root_node = tree.root_node();

    dfs(root_node, 0);
    eprintln!("");
}

fn dfs(node: Node, depth: usize) {
    for _ in 0..depth {
        eprint!("\t");
    }
    eprint!(
        "{} [{}-{}]",
        node.kind(),
        node.start_position(),
        node.end_position()
    );

    let mut cursor = node.walk();
    if cursor.goto_first_child() {
        loop {
            eprintln!();
            dfs(cursor.node(), depth + 1);
            //次の兄弟ノードへカーソルを移動
            if !cursor.goto_next_sibling() {
                break;
            }
        }
    }
}<|MERGE_RESOLUTION|>--- conflicted
+++ resolved
@@ -132,11 +132,7 @@
             }
 
             // alignedに演算子までの最長の長さを与えてフォーマット済みの文字列をもらう
-<<<<<<< HEAD
             match aligned.render(self.max_len_to_op, max_len_to_comment) {
-=======
-            match aligned.render(self.max_len_to_op, self.is_omit_op) {
->>>>>>> 76c6fb0c
                 Ok(formatted) => {
                     result.push_str(&formatted);
                     result.push_str("\n")
@@ -430,15 +426,11 @@
     }
 
     // 演算子までの長さを与え、演算子の前にtab文字を挿入した文字列を返す
-<<<<<<< HEAD
     pub fn render(
         &self,
         max_len_to_op: Option<usize>,
         max_len_to_comment: Option<usize>,
     ) -> Result<String, Error> {
-=======
-    pub fn render(&self, max_len_to_op: Option<usize>, is_omit_op: bool) -> Result<String, Error> {
->>>>>>> 76c6fb0c
         let mut result = String::new();
 
         //左辺をrender
@@ -720,11 +712,7 @@
                 result.push_str("\t");
             }
 
-<<<<<<< HEAD
             match content.render(self.max_len_to_op, max_len_to_comment) {
-=======
-            match content.render(self.max_len_to_op, false) {
->>>>>>> 76c6fb0c
                 Ok(formatted) => {
                     result.push_str(&formatted);
                     result.push_str("\n")
